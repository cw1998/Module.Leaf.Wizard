--- conflicted
+++ resolved
@@ -267,18 +267,6 @@
         },
         {
             "name": "rhubarbphp/module-leaf-common-controls",
-<<<<<<< HEAD
-            "version": "1.0.41",
-            "source": {
-                "type": "git",
-                "url": "https://github.com/RhubarbPHP/Module.Leaf.CommonControls.git",
-                "reference": "d1da77fe4c7edf57407824c1089146fd55ce4afe"
-            },
-            "dist": {
-                "type": "zip",
-                "url": "https://api.github.com/repos/RhubarbPHP/Module.Leaf.CommonControls/zipball/d1da77fe4c7edf57407824c1089146fd55ce4afe",
-                "reference": "d1da77fe4c7edf57407824c1089146fd55ce4afe",
-=======
             "version": "1.1.0",
             "source": {
                 "type": "git",
@@ -289,7 +277,6 @@
                 "type": "zip",
                 "url": "https://api.github.com/repos/RhubarbPHP/Module.Leaf.CommonControls/zipball/828088efdf37d2e8bfc7278e36b7027311b0cc16",
                 "reference": "828088efdf37d2e8bfc7278e36b7027311b0cc16",
->>>>>>> 58e62b55
                 "shasum": ""
             },
             "require": {
@@ -315,11 +302,7 @@
                 "presenter",
                 "rhubarb"
             ],
-<<<<<<< HEAD
-            "time": "2018-02-19T12:31:36+00:00"
-=======
             "time": "2018-07-25T20:13:57+00:00"
->>>>>>> 58e62b55
         },
         {
             "name": "rhubarbphp/rhubarb",
@@ -371,18 +354,6 @@
         },
         {
             "name": "symfony/console",
-<<<<<<< HEAD
-            "version": "v4.1.2",
-            "source": {
-                "type": "git",
-                "url": "https://github.com/symfony/console.git",
-                "reference": "5c31f6a97c1c240707f6d786e7e59bfacdbc0219"
-            },
-            "dist": {
-                "type": "zip",
-                "url": "https://api.github.com/repos/symfony/console/zipball/5c31f6a97c1c240707f6d786e7e59bfacdbc0219",
-                "reference": "5c31f6a97c1c240707f6d786e7e59bfacdbc0219",
-=======
             "version": "v4.1.3",
             "source": {
                 "type": "git",
@@ -393,7 +364,6 @@
                 "type": "zip",
                 "url": "https://api.github.com/repos/symfony/console/zipball/ca80b8ced97cf07390078b29773dc384c39eee1f",
                 "reference": "ca80b8ced97cf07390078b29773dc384c39eee1f",
->>>>>>> 58e62b55
                 "shasum": ""
             },
             "require": {
@@ -448,11 +418,7 @@
             ],
             "description": "Symfony Console Component",
             "homepage": "https://symfony.com",
-<<<<<<< HEAD
-            "time": "2018-07-16T14:05:40+00:00"
-=======
             "time": "2018-07-26T11:24:31+00:00"
->>>>>>> 58e62b55
         },
         {
             "name": "symfony/polyfill-mbstring",
@@ -576,18 +542,6 @@
         },
         {
             "name": "codeception/codeception",
-<<<<<<< HEAD
-            "version": "2.4.4",
-            "source": {
-                "type": "git",
-                "url": "https://github.com/Codeception/Codeception.git",
-                "reference": "2060fc1fe8ac2823ff3b8ece04616fc12aca968a"
-            },
-            "dist": {
-                "type": "zip",
-                "url": "https://api.github.com/repos/Codeception/Codeception/zipball/2060fc1fe8ac2823ff3b8ece04616fc12aca968a",
-                "reference": "2060fc1fe8ac2823ff3b8ece04616fc12aca968a",
-=======
             "version": "2.4.5",
             "source": {
                 "type": "git",
@@ -598,7 +552,6 @@
                 "type": "zip",
                 "url": "https://api.github.com/repos/Codeception/Codeception/zipball/5fee32d5c82791548931cbc34806b4de6aa1abfc",
                 "reference": "5fee32d5c82791548931cbc34806b4de6aa1abfc",
->>>>>>> 58e62b55
                 "shasum": ""
             },
             "require": {
@@ -676,22 +629,6 @@
                 "functional testing",
                 "unit testing"
             ],
-<<<<<<< HEAD
-            "time": "2018-07-16T08:14:50+00:00"
-        },
-        {
-            "name": "codeception/phpunit-wrapper",
-            "version": "7.1.4",
-            "source": {
-                "type": "git",
-                "url": "https://github.com/Codeception/phpunit-wrapper.git",
-                "reference": "f18ed631f1eddbb603d72219f577d223b23a1f89"
-            },
-            "dist": {
-                "type": "zip",
-                "url": "https://api.github.com/repos/Codeception/phpunit-wrapper/zipball/f18ed631f1eddbb603d72219f577d223b23a1f89",
-                "reference": "f18ed631f1eddbb603d72219f577d223b23a1f89",
-=======
             "time": "2018-08-01T07:21:49+00:00"
         },
         {
@@ -706,16 +643,11 @@
                 "type": "zip",
                 "url": "https://api.github.com/repos/Codeception/phpunit-wrapper/zipball/e12834e076632262f1f85da41f53c06bb1fd28fb",
                 "reference": "e12834e076632262f1f85da41f53c06bb1fd28fb",
->>>>>>> 58e62b55
                 "shasum": ""
             },
             "require": {
                 "phpunit/php-code-coverage": "^6.0",
-<<<<<<< HEAD
-                "phpunit/phpunit": "^7.1",
-=======
                 "phpunit/phpunit": "~7.1.0|~7.2.0",
->>>>>>> 58e62b55
                 "sebastian/comparator": "^3.0",
                 "sebastian/diff": "^3.0"
             },
@@ -740,28 +672,6 @@
                 }
             ],
             "description": "PHPUnit classes used by Codeception",
-<<<<<<< HEAD
-            "time": "2018-06-20T20:07:21+00:00"
-        },
-        {
-            "name": "codeception/stub",
-            "version": "2.0.3",
-            "source": {
-                "type": "git",
-                "url": "https://github.com/Codeception/Stub.git",
-                "reference": "5fe83b0a22dc1f28b811c517862e747bdb1a4139"
-            },
-            "dist": {
-                "type": "zip",
-                "url": "https://api.github.com/repos/Codeception/Stub/zipball/5fe83b0a22dc1f28b811c517862e747bdb1a4139",
-                "reference": "5fe83b0a22dc1f28b811c517862e747bdb1a4139",
-                "shasum": ""
-            },
-            "require": {
-                "phpunit/phpunit-mock-objects": ">2.3 <7.0"
-            },
-            "require-dev": {
-=======
             "time": "2018-08-01T08:17:04+00:00"
         },
         {
@@ -779,7 +689,6 @@
                 "shasum": ""
             },
             "require": {
->>>>>>> 58e62b55
                 "phpunit/phpunit": ">=4.8 <8.0"
             },
             "type": "library",
@@ -793,11 +702,7 @@
                 "MIT"
             ],
             "description": "Flexible Stub wrapper for PHPUnit's Mock Builder",
-<<<<<<< HEAD
-            "time": "2018-07-24T17:06:30+00:00"
-=======
             "time": "2018-07-26T11:55:37+00:00"
->>>>>>> 58e62b55
         },
         {
             "name": "doctrine/instantiator",
@@ -1195,11 +1100,7 @@
                 }
             ],
             "description": "Component for reading phar.io manifest information from a PHP Archive (PHAR)",
-<<<<<<< HEAD
-            "time": "2017-03-05T18:14:27+00:00"
-=======
             "time": "2018-07-08T19:23:20+00:00"
->>>>>>> 58e62b55
         },
         {
             "name": "phar-io/version",
@@ -1246,11 +1147,7 @@
                 }
             ],
             "description": "Library for handling version information and constraints",
-<<<<<<< HEAD
-            "time": "2017-03-05T17:38:23+00:00"
-=======
             "time": "2018-07-08T19:19:57+00:00"
->>>>>>> 58e62b55
         },
         {
             "name": "phpspec/prophecy",
@@ -1317,18 +1214,6 @@
         },
         {
             "name": "phpunit/php-code-coverage",
-<<<<<<< HEAD
-            "version": "6.0.5",
-            "source": {
-                "type": "git",
-                "url": "https://github.com/sebastianbergmann/php-code-coverage.git",
-                "reference": "4cab20a326d14de7575a8e235c70d879b569a57a"
-            },
-            "dist": {
-                "type": "zip",
-                "url": "https://api.github.com/repos/sebastianbergmann/php-code-coverage/zipball/4cab20a326d14de7575a8e235c70d879b569a57a",
-                "reference": "4cab20a326d14de7575a8e235c70d879b569a57a",
-=======
             "version": "6.0.7",
             "source": {
                 "type": "git",
@@ -1339,18 +1224,13 @@
                 "type": "zip",
                 "url": "https://api.github.com/repos/sebastianbergmann/php-code-coverage/zipball/865662550c384bc1db7e51d29aeda1c2c161d69a",
                 "reference": "865662550c384bc1db7e51d29aeda1c2c161d69a",
->>>>>>> 58e62b55
                 "shasum": ""
             },
             "require": {
                 "ext-dom": "*",
                 "ext-xmlwriter": "*",
                 "php": "^7.1",
-<<<<<<< HEAD
-                "phpunit/php-file-iterator": "^1.4.2",
-=======
                 "phpunit/php-file-iterator": "^2.0",
->>>>>>> 58e62b55
                 "phpunit/php-text-template": "^1.2.1",
                 "phpunit/php-token-stream": "^3.0",
                 "sebastian/code-unit-reverse-lookup": "^1.0.1",
@@ -1393,22 +1273,6 @@
                 "testing",
                 "xunit"
             ],
-<<<<<<< HEAD
-            "time": "2018-05-28T11:49:20+00:00"
-        },
-        {
-            "name": "phpunit/php-file-iterator",
-            "version": "1.4.5",
-            "source": {
-                "type": "git",
-                "url": "https://github.com/sebastianbergmann/php-file-iterator.git",
-                "reference": "730b01bc3e867237eaac355e06a36b85dd93a8b4"
-            },
-            "dist": {
-                "type": "zip",
-                "url": "https://api.github.com/repos/sebastianbergmann/php-file-iterator/zipball/730b01bc3e867237eaac355e06a36b85dd93a8b4",
-                "reference": "730b01bc3e867237eaac355e06a36b85dd93a8b4",
-=======
             "time": "2018-06-01T07:51:50+00:00"
         },
         {
@@ -1423,7 +1287,6 @@
                 "type": "zip",
                 "url": "https://api.github.com/repos/sebastianbergmann/php-file-iterator/zipball/cecbc684605bb0cc288828eb5d65d93d5c676d3c",
                 "reference": "cecbc684605bb0cc288828eb5d65d93d5c676d3c",
->>>>>>> 58e62b55
                 "shasum": ""
             },
             "require": {
@@ -1457,11 +1320,7 @@
                 "filesystem",
                 "iterator"
             ],
-<<<<<<< HEAD
-            "time": "2017-11-27T13:52:08+00:00"
-=======
             "time": "2018-06-11T11:44:00+00:00"
->>>>>>> 58e62b55
         },
         {
             "name": "phpunit/php-text-template",
@@ -1604,18 +1463,6 @@
         },
         {
             "name": "phpunit/phpunit",
-<<<<<<< HEAD
-            "version": "7.1.5",
-            "source": {
-                "type": "git",
-                "url": "https://github.com/sebastianbergmann/phpunit.git",
-                "reference": "ca64dba53b88aba6af32aebc6b388068db95c435"
-            },
-            "dist": {
-                "type": "zip",
-                "url": "https://api.github.com/repos/sebastianbergmann/phpunit/zipball/ca64dba53b88aba6af32aebc6b388068db95c435",
-                "reference": "ca64dba53b88aba6af32aebc6b388068db95c435",
-=======
             "version": "7.2.7",
             "source": {
                 "type": "git",
@@ -1626,7 +1473,6 @@
                 "type": "zip",
                 "url": "https://api.github.com/repos/sebastianbergmann/phpunit/zipball/8e878aff7917ef66e702e03d1359b16eee254e2c",
                 "reference": "8e878aff7917ef66e702e03d1359b16eee254e2c",
->>>>>>> 58e62b55
                 "shasum": ""
             },
             "require": {
@@ -1636,18 +1482,6 @@
                 "ext-libxml": "*",
                 "ext-mbstring": "*",
                 "ext-xml": "*",
-<<<<<<< HEAD
-                "myclabs/deep-copy": "^1.6.1",
-                "phar-io/manifest": "^1.0.1",
-                "phar-io/version": "^1.0",
-                "php": "^7.1",
-                "phpspec/prophecy": "^1.7",
-                "phpunit/php-code-coverage": "^6.0.1",
-                "phpunit/php-file-iterator": "^1.4.3",
-                "phpunit/php-text-template": "^1.2.1",
-                "phpunit/php-timer": "^2.0",
-                "phpunit/phpunit-mock-objects": "^6.1.1",
-=======
                 "myclabs/deep-copy": "^1.7",
                 "phar-io/manifest": "^1.0.2",
                 "phar-io/version": "^2.0",
@@ -1657,7 +1491,6 @@
                 "phpunit/php-file-iterator": "^2.0.1",
                 "phpunit/php-text-template": "^1.2.1",
                 "phpunit/php-timer": "^2.0",
->>>>>>> 58e62b55
                 "sebastian/comparator": "^3.0",
                 "sebastian/diff": "^3.0",
                 "sebastian/environment": "^3.1",
@@ -1667,12 +1500,9 @@
                 "sebastian/resource-operations": "^1.0",
                 "sebastian/version": "^2.0.1"
             },
-<<<<<<< HEAD
-=======
             "conflict": {
                 "phpunit/phpunit-mock-objects": "*"
             },
->>>>>>> 58e62b55
             "require-dev": {
                 "ext-pdo": "*"
             },
@@ -1687,11 +1517,7 @@
             "type": "library",
             "extra": {
                 "branch-alias": {
-<<<<<<< HEAD
-                    "dev-master": "7.1-dev"
-=======
                     "dev-master": "7.2-dev"
->>>>>>> 58e62b55
                 }
             },
             "autoload": {
@@ -1717,67 +1543,7 @@
                 "testing",
                 "xunit"
             ],
-<<<<<<< HEAD
-            "time": "2018-04-29T15:09:19+00:00"
-        },
-        {
-            "name": "phpunit/phpunit-mock-objects",
-            "version": "6.1.2",
-            "source": {
-                "type": "git",
-                "url": "https://github.com/sebastianbergmann/phpunit-mock-objects.git",
-                "reference": "f9756fd4f43f014cb2dca98deeaaa8ce5500a36e"
-            },
-            "dist": {
-                "type": "zip",
-                "url": "https://api.github.com/repos/sebastianbergmann/phpunit-mock-objects/zipball/f9756fd4f43f014cb2dca98deeaaa8ce5500a36e",
-                "reference": "f9756fd4f43f014cb2dca98deeaaa8ce5500a36e",
-                "shasum": ""
-            },
-            "require": {
-                "doctrine/instantiator": "^1.0.5",
-                "php": "^7.1",
-                "phpunit/php-text-template": "^1.2.1",
-                "sebastian/exporter": "^3.1"
-            },
-            "require-dev": {
-                "phpunit/phpunit": "^7.0"
-            },
-            "suggest": {
-                "ext-soap": "*"
-            },
-            "type": "library",
-            "extra": {
-                "branch-alias": {
-                    "dev-master": "6.1-dev"
-                }
-            },
-            "autoload": {
-                "classmap": [
-                    "src/"
-                ]
-            },
-            "notification-url": "https://packagist.org/downloads/",
-            "license": [
-                "BSD-3-Clause"
-            ],
-            "authors": [
-                {
-                    "name": "Sebastian Bergmann",
-                    "email": "sebastian@phpunit.de",
-                    "role": "lead"
-                }
-            ],
-            "description": "Mock Object library for PHPUnit",
-            "homepage": "https://github.com/sebastianbergmann/phpunit-mock-objects/",
-            "keywords": [
-                "mock",
-                "xunit"
-            ],
-            "time": "2018-05-29T13:54:20+00:00"
-=======
             "time": "2018-07-15T05:20:50+00:00"
->>>>>>> 58e62b55
         },
         {
             "name": "psr/http-message",
@@ -2394,18 +2160,6 @@
         },
         {
             "name": "symfony/browser-kit",
-<<<<<<< HEAD
-            "version": "v4.1.2",
-            "source": {
-                "type": "git",
-                "url": "https://github.com/symfony/browser-kit.git",
-                "reference": "ff9ac5d5808a530b2e7f6abcf3a2412d4f9bcd62"
-            },
-            "dist": {
-                "type": "zip",
-                "url": "https://api.github.com/repos/symfony/browser-kit/zipball/ff9ac5d5808a530b2e7f6abcf3a2412d4f9bcd62",
-                "reference": "ff9ac5d5808a530b2e7f6abcf3a2412d4f9bcd62",
-=======
             "version": "v4.1.3",
             "source": {
                 "type": "git",
@@ -2416,7 +2170,6 @@
                 "type": "zip",
                 "url": "https://api.github.com/repos/symfony/browser-kit/zipball/c55fe9257003b2d95c0211b3f6941e8dfd26dffd",
                 "reference": "c55fe9257003b2d95c0211b3f6941e8dfd26dffd",
->>>>>>> 58e62b55
                 "shasum": ""
             },
             "require": {
@@ -2460,22 +2213,6 @@
             ],
             "description": "Symfony BrowserKit Component",
             "homepage": "https://symfony.com",
-<<<<<<< HEAD
-            "time": "2018-06-04T17:31:56+00:00"
-        },
-        {
-            "name": "symfony/css-selector",
-            "version": "v4.1.2",
-            "source": {
-                "type": "git",
-                "url": "https://github.com/symfony/css-selector.git",
-                "reference": "03ac71606ecb0b0ce792faa17d74cc32c2949ef4"
-            },
-            "dist": {
-                "type": "zip",
-                "url": "https://api.github.com/repos/symfony/css-selector/zipball/03ac71606ecb0b0ce792faa17d74cc32c2949ef4",
-                "reference": "03ac71606ecb0b0ce792faa17d74cc32c2949ef4",
-=======
             "time": "2018-07-26T09:10:45+00:00"
         },
         {
@@ -2490,7 +2227,6 @@
                 "type": "zip",
                 "url": "https://api.github.com/repos/symfony/css-selector/zipball/2a4df7618f869b456f9096781e78c57b509d76c7",
                 "reference": "2a4df7618f869b456f9096781e78c57b509d76c7",
->>>>>>> 58e62b55
                 "shasum": ""
             },
             "require": {
@@ -2530,22 +2266,6 @@
             ],
             "description": "Symfony CssSelector Component",
             "homepage": "https://symfony.com",
-<<<<<<< HEAD
-            "time": "2018-05-30T07:26:09+00:00"
-        },
-        {
-            "name": "symfony/dom-crawler",
-            "version": "v4.1.2",
-            "source": {
-                "type": "git",
-                "url": "https://github.com/symfony/dom-crawler.git",
-                "reference": "eb501fa8aab8c8e2db790d8d0f945697769f6c41"
-            },
-            "dist": {
-                "type": "zip",
-                "url": "https://api.github.com/repos/symfony/dom-crawler/zipball/eb501fa8aab8c8e2db790d8d0f945697769f6c41",
-                "reference": "eb501fa8aab8c8e2db790d8d0f945697769f6c41",
-=======
             "time": "2018-07-26T09:10:45+00:00"
         },
         {
@@ -2560,7 +2280,6 @@
                 "type": "zip",
                 "url": "https://api.github.com/repos/symfony/dom-crawler/zipball/1c4519d257e652404c3aa550207ccd8ada66b38e",
                 "reference": "1c4519d257e652404c3aa550207ccd8ada66b38e",
->>>>>>> 58e62b55
                 "shasum": ""
             },
             "require": {
@@ -2604,22 +2323,6 @@
             ],
             "description": "Symfony DomCrawler Component",
             "homepage": "https://symfony.com",
-<<<<<<< HEAD
-            "time": "2018-07-05T11:54:23+00:00"
-        },
-        {
-            "name": "symfony/event-dispatcher",
-            "version": "v4.1.2",
-            "source": {
-                "type": "git",
-                "url": "https://github.com/symfony/event-dispatcher.git",
-                "reference": "00d64638e4f0703a00ab7fc2c8ae5f75f3b4020f"
-            },
-            "dist": {
-                "type": "zip",
-                "url": "https://api.github.com/repos/symfony/event-dispatcher/zipball/00d64638e4f0703a00ab7fc2c8ae5f75f3b4020f",
-                "reference": "00d64638e4f0703a00ab7fc2c8ae5f75f3b4020f",
-=======
             "time": "2018-07-26T11:00:49+00:00"
         },
         {
@@ -2634,7 +2337,6 @@
                 "type": "zip",
                 "url": "https://api.github.com/repos/symfony/event-dispatcher/zipball/bfb30c2ad377615a463ebbc875eba64a99f6aa3e",
                 "reference": "bfb30c2ad377615a463ebbc875eba64a99f6aa3e",
->>>>>>> 58e62b55
                 "shasum": ""
             },
             "require": {
@@ -2684,22 +2386,6 @@
             ],
             "description": "Symfony EventDispatcher Component",
             "homepage": "https://symfony.com",
-<<<<<<< HEAD
-            "time": "2018-07-10T11:02:47+00:00"
-        },
-        {
-            "name": "symfony/finder",
-            "version": "v4.1.2",
-            "source": {
-                "type": "git",
-                "url": "https://github.com/symfony/finder.git",
-                "reference": "84714b8417d19e4ba02ea78a41a975b3efaafddb"
-            },
-            "dist": {
-                "type": "zip",
-                "url": "https://api.github.com/repos/symfony/finder/zipball/84714b8417d19e4ba02ea78a41a975b3efaafddb",
-                "reference": "84714b8417d19e4ba02ea78a41a975b3efaafddb",
-=======
             "time": "2018-07-26T09:10:45+00:00"
         },
         {
@@ -2714,7 +2400,6 @@
                 "type": "zip",
                 "url": "https://api.github.com/repos/symfony/finder/zipball/e162f1df3102d0b7472805a5a9d5db9fcf0a8068",
                 "reference": "e162f1df3102d0b7472805a5a9d5db9fcf0a8068",
->>>>>>> 58e62b55
                 "shasum": ""
             },
             "require": {
@@ -2750,11 +2435,7 @@
             ],
             "description": "Symfony Finder Component",
             "homepage": "https://symfony.com",
-<<<<<<< HEAD
-            "time": "2018-06-19T21:38:16+00:00"
-=======
             "time": "2018-07-26T11:24:31+00:00"
->>>>>>> 58e62b55
         },
         {
             "name": "symfony/polyfill-ctype",
@@ -2813,18 +2494,6 @@
         },
         {
             "name": "symfony/process",
-<<<<<<< HEAD
-            "version": "v4.1.2",
-            "source": {
-                "type": "git",
-                "url": "https://github.com/symfony/process.git",
-                "reference": "1d1677391ecf00d1c5b9482d6050c0c27aa3ac3a"
-            },
-            "dist": {
-                "type": "zip",
-                "url": "https://api.github.com/repos/symfony/process/zipball/1d1677391ecf00d1c5b9482d6050c0c27aa3ac3a",
-                "reference": "1d1677391ecf00d1c5b9482d6050c0c27aa3ac3a",
-=======
             "version": "v4.1.3",
             "source": {
                 "type": "git",
@@ -2835,7 +2504,6 @@
                 "type": "zip",
                 "url": "https://api.github.com/repos/symfony/process/zipball/f01fc7a4493572f7f506c49dcb50ad01fb3a2f56",
                 "reference": "f01fc7a4493572f7f506c49dcb50ad01fb3a2f56",
->>>>>>> 58e62b55
                 "shasum": ""
             },
             "require": {
@@ -2871,22 +2539,6 @@
             ],
             "description": "Symfony Process Component",
             "homepage": "https://symfony.com",
-<<<<<<< HEAD
-            "time": "2018-05-31T10:17:53+00:00"
-        },
-        {
-            "name": "symfony/yaml",
-            "version": "v4.1.2",
-            "source": {
-                "type": "git",
-                "url": "https://github.com/symfony/yaml.git",
-                "reference": "80e4bfa9685fc4a09acc4a857ec16974a9cd944e"
-            },
-            "dist": {
-                "type": "zip",
-                "url": "https://api.github.com/repos/symfony/yaml/zipball/80e4bfa9685fc4a09acc4a857ec16974a9cd944e",
-                "reference": "80e4bfa9685fc4a09acc4a857ec16974a9cd944e",
-=======
             "time": "2018-07-26T11:24:31+00:00"
         },
         {
@@ -2901,7 +2553,6 @@
                 "type": "zip",
                 "url": "https://api.github.com/repos/symfony/yaml/zipball/46bc69aa91fc4ab78a96ce67873a6b0c148fd48c",
                 "reference": "46bc69aa91fc4ab78a96ce67873a6b0c148fd48c",
->>>>>>> 58e62b55
                 "shasum": ""
             },
             "require": {
@@ -2947,11 +2598,7 @@
             ],
             "description": "Symfony Yaml Component",
             "homepage": "https://symfony.com",
-<<<<<<< HEAD
-            "time": "2018-05-30T07:26:09+00:00"
-=======
             "time": "2018-07-26T11:24:31+00:00"
->>>>>>> 58e62b55
         },
         {
             "name": "theseer/tokenizer",

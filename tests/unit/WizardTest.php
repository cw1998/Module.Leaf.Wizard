--- conflicted
+++ resolved
@@ -29,7 +29,10 @@
 
     public function testWizardShowsFirstStep()
     {
-        $wizard = new TestWizard();
+        $wizard = new TestWizard([
+            'step1' => new StepTest(),
+            'step2' => new StepTest()
+        ]);
 
         $request = new WebRequest();
         Application::current()->setCurrentRequest($request);
@@ -42,7 +45,10 @@
 
     public function testWizardCurrentStepIsFirstStep()
     {
-        $wizard = new TestWizard();
+        $wizard = new TestWizard([
+            'step1' => new StepTest(),
+            'step2' => new StepTest()
+        ]);
 
         /** @var WizardModel $model */
         $model = $wizard->getModelForTesting();
@@ -52,7 +58,10 @@
 
     public function testWizardCanProgress()
     {
-        $wizard = new TestWizard();
+        $wizard = new TestWizard([
+            'step1' => new StepTest(),
+            'step2' => new StepTest()
+        ]);
 
         /**
          * @var WizardModel $model
@@ -81,7 +90,10 @@
         Application::current()->setCurrentRequest($request);
 
         $handler = new CallableUrlHandler(function(){
-            return new TestWizard();
+            return new TestWizard([
+                'step1' => new StepTest(),
+                'step2' => new StepTest()
+            ]);
         });
 
         $handler->setUrl("/");
@@ -96,7 +108,10 @@
 
     public function testStepsBindToWizard()
     {
-        $wizard = new TestWizard();
+        $wizard = new TestWizard([
+            'step1' => new StepTest(),
+            'step2' => new StepTest()
+        ]);
 
         $request = new WebRequest();
         $request->postData['TestWizard_StepTest_Forename'] = 'john';
@@ -115,7 +130,10 @@
 
     public function testStepsCanNavigate()
     {
-        $wizard = new TestWizard();
+        $wizard = new TestWizard([
+            'step1' => new StepTest(),
+            'step2' => new StepTest()
+        ]);
 
         $step1 = $wizard->getProtectedSteps()['step1'];
 
@@ -155,7 +173,6 @@
         }
     }
 
-<<<<<<< HEAD
     public function testRequestingStepTwoDataGetsStepOneData()
     {
         $wizard = new TestWizardSharedData();
@@ -171,7 +188,6 @@
         $this->assertEquals('step 1 test data', $stepTwoData['test']);
     }
 
-=======
     public function testWizardCanActOnStepLeavingAndLeft()
     {
         $wizard = new TestWizard([
@@ -207,16 +223,11 @@
         $this->assertEquals("step2", $wizard->didLeftFrom);
         $this->assertEquals("step1", $wizard->didLeftTo);
     }
->>>>>>> 58e62b55
 }
 
 
 class TestWizard extends Wizard
 {
-<<<<<<< HEAD
-
-    protected function createSteps(): array
-=======
     /**
      * @var array
      */
@@ -233,41 +244,47 @@
     public $didLeftTo;
 
     public function __construct(array $steps, $canNavigateCallback = null)
->>>>>>> 58e62b55
-    {
-        return [
-            'step1' => new StepTest(),
-            'step2' => new StepTest()
-        ];
+    {
+        $this->steps = $steps;
+        parent::__construct();
+        $this->canNavigateCallback = $canNavigateCallback;
     }
 
     public function getProtectedSteps(){
         return $this->steps;
     }
-}
-
-<<<<<<< HEAD
-class TestWizardSharedData extends Wizard
-{
-=======
+
     protected function onLeavingStep($fromStep, $toStep)
     {
         $this->didLeaveFrom = $fromStep;
         $this->didLeaveTo = $toStep;
     }
-
     protected function onLeftStep($fromStep, $toStep)
     {
         $this->didLeftFrom = $fromStep;
         $this->didLeftTo = $toStep;
     }
 
-    public function canNavigateToStep($step)
+    public function canNavigateToStep(string $step)
     {
         if ($this->canNavigateCallback){
             $callback = $this->canNavigateCallback;
->>>>>>> 58e62b55
-
+            return $callback($step);
+        }
+        return true;
+    }
+    public function getProtectedWizardData()
+    {
+        return $this->getWizardData();
+    }
+    protected function createSteps(): array
+    {
+        return $this->steps;
+    }
+}
+
+class TestWizardSharedData extends Wizard
+{
     protected function createSteps(): array
     {
         return [
@@ -276,15 +293,12 @@
             'step3' => new StepTest()
         ];
     }
-
     public function getProtectedSteps(){
         return $this->steps;
     }
 }
-
 class TestWizardNoNav extends Wizard
 {
-
     protected function createSteps(): array
     {
         return [
@@ -292,22 +306,14 @@
             'step2' => new StepTest()
         ];
     }
-
-<<<<<<< HEAD
     public function getProtectedSteps(){
-=======
-    protected function createSteps(): array
-    {
->>>>>>> 58e62b55
         return $this->steps;
     }
-
     protected function canNavigateToStep(string $stepName): bool
     {
         return $stepName != 'step2';
     }
 }
-
 class StepTest extends Step
 {
     protected function getViewClass()
@@ -315,14 +321,12 @@
         return StepView::class;
     }
 }
-
 class StepSharedTest extends Step
 {
     public function getStepDataBindingKey()
     {
         return 'step1';
     }
-
     protected function getViewClass()
     {
         return StepView::class;

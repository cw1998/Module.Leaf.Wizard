--- conflicted
+++ resolved
@@ -14,8 +14,6 @@
      */
     public $navigateToStepEvent;
 
-<<<<<<< HEAD
-=======
     /**
      * The step data as provided by the wizard and modified by the step.
      *
@@ -32,7 +30,6 @@
      *
      * @var array
      */
->>>>>>> 58e62b55
     public $stepData;
 
     public function __construct()
